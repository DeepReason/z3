--- conflicted
+++ resolved
@@ -129,29 +129,13 @@
         m_trail(m), m_args(m), 
         m_dominators(m), m_depth(0), m_max_depth(1024), m_forward(true) {}
 
-<<<<<<< HEAD
-    virtual ~dom_simplify_tactic();
-=======
-
     ~dom_simplify_tactic() override;
->>>>>>> fc719a5e
 
     tactic * translate(ast_manager & m) override;
     void updt_params(params_ref const & p) override {}
     static  void get_param_descrs(param_descrs & r) {}
-<<<<<<< HEAD
     void collect_param_descrs(param_descrs & r) override { get_param_descrs(r); }    
     void operator()(goal_ref const & in, goal_ref_buffer & result) override;
-=======
-    void collect_param_descrs(param_descrs & r) override { get_param_descrs(r); }
-    
-    void operator()(goal_ref const & in,
-                    goal_ref_buffer & result,
-                    model_converter_ref & mc,
-                    proof_converter_ref & pc,
-                    expr_dependency_ref & core) override;
-
->>>>>>> fc719a5e
     void cleanup() override;
 };
 
