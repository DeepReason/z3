--- conflicted
+++ resolved
@@ -14,11 +14,6 @@
 #include "model/model_smt2_pp.h"
 #include "smt/smt_kernel.h"
 #include "smt/params/smt_params.h"
-<<<<<<< HEAD
-
-
-=======
->>>>>>> 7a15de37
 
 struct ast_ext {
     ast_manager& m;
@@ -495,25 +490,8 @@
     std::cout << ext.m_clauses << "\n";
 }
 
-<<<<<<< HEAD
 static void test_sorting5(sorting_network_encoding enc) {
     test_sorting_eq(11,7, enc);
-=======
-void tst_sorting_network() {
-    for (unsigned i = 1; i < 17; ++i) {
-        test_at_most_1(i, true);
-        test_at_most_1(i, false);
-    }
-
-    for (unsigned n = 2; n < 20; ++n) {
-        std::cout << "verify eq-1 out of " << n << "\n";
-        test_sorting_eq(n, 1);
-    }
-
-    test_at_most1();
-
-    test_sorting_eq(11,7);
->>>>>>> 7a15de37
     for (unsigned n = 3; n < 20; n += 2) {
         for (unsigned k = 1; k < n; ++k) {
             test_sorting5(n, k, enc);
