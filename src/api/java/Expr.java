--- conflicted
+++ resolved
@@ -43,17 +43,12 @@
 	/**
 	 * Returns a simplified version of the expression 
 	 * A set of
-<<<<<<< HEAD
-	 * parameters @param p a Params object to configure the simplifier 
-	 * @see Context.SimplifyHelp
-=======
 	 * parameters 
 	 * @param p a Params object to configure the simplifier 
 	 * @see Context#SimplifyHelp
 	 * @return an Expr
 	 * @throws Z3Exception on error
 	 * @return an Expr
->>>>>>> 376614a7
 	 **/
 	public Expr simplify(Params p) throws Z3Exception
 	{
@@ -157,16 +152,11 @@
 	}
 
 	/**
-<<<<<<< HEAD
-	 * Substitute every occurrence of <code>from</code> in the expression with
-	 * <code>to</code>. @see Substitute(Expr[],Expr[])
-=======
 	 * Substitute every occurrence of {@code from} in the expression with
 	 * {@code to}. 
 	 * @see Expr#substitute(Expr[],Expr[])
 	 * @throws Z3Exception on error
 	 * @return an Expr
->>>>>>> 376614a7
 	 **/
 	public Expr substitute(Expr from, Expr to) throws Z3Exception
 	{
@@ -193,12 +183,7 @@
 	}
 
 	/**
-<<<<<<< HEAD
-	 * Translates (copies) the term to the Context <paramref name="ctx"/>.
-	 * @param ctx A context
-=======
 	 * Translates (copies) the term to the Context {@code ctx}.
->>>>>>> 376614a7
 	 * 
 	 * @param ctx A context
 	 * 
@@ -2056,16 +2041,11 @@
 	 * Remarks:  Create
 	 * a fresh copy (clone) of a relation. The function is logically the
 	 * identity, but in the context of a register machine allows for terms of
-<<<<<<< HEAD
-	 * kind @see IsRelationUnion to perform destructive updates to
-	 * the first argument. </remarks>
-=======
 	 * kind {@code isRelationUnion} to perform destructive updates to
 	 * the first argument.
 	 * @see isRelationUnion 
 	 * @throws Z3Exception on error
 	 * @return a boolean
->>>>>>> 376614a7
 	 **/
 	public boolean isRelationClone() throws Z3Exception
 	{
@@ -2095,372 +2075,6 @@
 		return isApp() && getFuncDecl().getDeclKind() == Z3_decl_kind.Z3_OP_FD_LT;
 	}
 
-	
-    /**
-     * Indicates whether the terms is of floating-point sort.
-     * @throws Z3Exception 
-     */
-    public boolean isFP() throws Z3Exception { return Z3_sort_kind.fromInt(Native.getSortKind(getContext().nCtx(), Native.getSort(getContext().nCtx(), getNativeObject()))) == Z3_sort_kind.Z3_FLOATING_POINT_SORT; }
-
-    /**
-     * Indicates whether the terms is of floating-point rounding mode sort.
-     * @return
-     * @throws Z3Exception 
-     */
-    public boolean isFPRM() throws Z3Exception { return Z3_sort_kind.fromInt(Native.getSortKind(getContext().nCtx(), Native.getSort(getContext().nCtx(), getNativeObject()))) == Z3_sort_kind.Z3_ROUNDING_MODE_SORT; }
-
-    /**
-     * Indicates whether the term is a floating-point numeral
-     * @return
-     * @throws Z3Exception 
-     */
-    public boolean isFPNumeral() throws Z3Exception { return isFP() && isNumeral(); }
-    
-    /**
-     * Indicates whether the term is a floating-point rounding mode numeral
-     * @return
-     * @throws Z3Exception 
-     */
-    public boolean isFPRMNumeral() throws Z3Exception { return isFPRM() && isNumeral(); } 
-
-    /**
-     * Indicates whether the term is the floating-point rounding numeral roundNearestTiesToEven
-     * @return
-     * @throws Z3Exception 
-     */
-    public boolean isFPRMNumRoundNearestTiesToEven() throws Z3Exception { return isApp() && getFuncDecl().getDeclKind() == Z3_decl_kind.Z3_OP_FPA_RM_NEAREST_TIES_TO_EVEN; }
-    
-    /**
-     * Indicates whether the term is the floating-point rounding numeral roundNearestTiesToAway
-     * @return
-     * @throws Z3Exception 
-     */
-    public boolean isFPRMNumRoundNearestTiesToAway() throws Z3Exception { return isApp() && getFuncDecl().getDeclKind() == Z3_decl_kind.Z3_OP_FPA_RM_NEAREST_TIES_TO_AWAY; }        
-
-    /**
-     * Indicates whether the term is the floating-point rounding numeral roundTowardNegative
-     * @return
-     * @throws Z3Exception 
-     */
-    public boolean isFPRMNumRoundTowardNegative() throws Z3Exception { return isApp() && getFuncDecl().getDeclKind() == Z3_decl_kind.Z3_OP_FPA_RM_TOWARD_NEGATIVE; }
-
-    /**
-     * Indicates whether the term is the floating-point rounding numeral roundTowardPositive
-     * @return
-     * @throws Z3Exception 
-     */
-    public boolean isFPRMNumRoundTowardPositive() throws Z3Exception { return isApp() && getFuncDecl().getDeclKind() == Z3_decl_kind.Z3_OP_FPA_RM_TOWARD_POSITIVE; }
-
-    /**
-     * Indicates whether the term is the floating-point rounding numeral roundTowardZero
-     * @return
-     * @throws Z3Exception 
-     */
-    public boolean isFPRMNumRoundTowardZero() throws Z3Exception { return isApp() && getFuncDecl().getDeclKind() == Z3_decl_kind.Z3_OP_FPA_RM_TOWARD_ZERO; }
-
-    /**
-     * Indicates whether the term is the floating-point rounding numeral roundNearestTiesToEven
-     * @return
-     * @throws Z3Exception 
-     */
-    public boolean isFPRMNumRNE() throws Z3Exception { return isApp() && getFuncDecl().getDeclKind() == Z3_decl_kind.Z3_OP_FPA_RM_NEAREST_TIES_TO_EVEN; }
-    
-    /**
-     *  Indicates whether the term is the floating-point rounding numeral roundNearestTiesToAway
-     * @return
-     * @throws Z3Exception 
-     */
-    public boolean isFPRMNumRNA() throws Z3Exception { return isApp() && getFuncDecl().getDeclKind() == Z3_decl_kind.Z3_OP_FPA_RM_NEAREST_TIES_TO_AWAY; }        
-
-    /**
-     * Indicates whether the term is the floating-point rounding numeral roundTowardNegative
-     * @return
-     * @throws Z3Exception 
-     */
-    public boolean isFPRMNumRTN() throws Z3Exception { return isApp() && getFuncDecl().getDeclKind() == Z3_decl_kind.Z3_OP_FPA_RM_TOWARD_NEGATIVE; }
-
-    /**
-     * Indicates whether the term is the floating-point rounding numeral roundTowardPositive
-     * @return
-     * @throws Z3Exception 
-     */
-    public boolean isFPRMNumRTP() throws Z3Exception { return isApp() && getFuncDecl().getDeclKind() == Z3_decl_kind.Z3_OP_FPA_RM_TOWARD_POSITIVE; }
-
-    /**
-     * Indicates whether the term is the floating-point rounding numeral roundTowardZero
-     * @return
-     * @throws Z3Exception 
-     */
-    public boolean isFPRMNumRTZ() throws Z3Exception { return isApp() && getFuncDecl().getDeclKind() == Z3_decl_kind.Z3_OP_FPA_RM_TOWARD_ZERO; }
-
-    /**
-     * Indicates whether the term is a floating-point rounding mode numeral
-     * @return
-     * @throws Z3Exception 
-     */
-    public boolean isFPRMNum() throws Z3Exception {
-    	return isApp() &&
-    			(getFuncDecl().getDeclKind() == Z3_decl_kind.Z3_OP_FPA_RM_NEAREST_TIES_TO_AWAY ||
-                getFuncDecl().getDeclKind() == Z3_decl_kind.Z3_OP_FPA_RM_NEAREST_TIES_TO_EVEN  ||
-                getFuncDecl().getDeclKind() == Z3_decl_kind.Z3_OP_FPA_RM_TOWARD_POSITIVE ||
-                getFuncDecl().getDeclKind() == Z3_decl_kind.Z3_OP_FPA_RM_TOWARD_NEGATIVE ||
-                getFuncDecl().getDeclKind() == Z3_decl_kind.Z3_OP_FPA_RM_TOWARD_ZERO);
-    }
-    
-    /**
-     * Indicates whether the term is a floating-point +oo
-     * @return
-     * @throws Z3Exception 
-     */
-    public boolean isFPPlusInfinity() throws Z3Exception { return isApp() && getFuncDecl().getDeclKind() == Z3_decl_kind.Z3_OP_FPA_PLUS_INF; }
-
-    /**
-     * Indicates whether the term is a floating-point -oo
-     * @return
-     * @throws Z3Exception 
-     */
-    public boolean isFPMinusInfinity() throws Z3Exception { return isApp() && getFuncDecl().getDeclKind() == Z3_decl_kind.Z3_OP_FPA_MINUS_INF; }
-
-    /**
-     * Indicates whether the term is a floating-point NaN
-     * @return
-     * @throws Z3Exception 
-     */
-    public boolean isFPNaN() throws Z3Exception { return isApp() && getFuncDecl().getDeclKind() == Z3_decl_kind.Z3_OP_FPA_NAN; }
-
-    /**
-     * Indicates whether the term is a floating-point +zero
-     * @return
-     * @throws Z3Exception 
-     */
-    public boolean isFPPlusZero() throws Z3Exception { return isApp() && getFuncDecl().getDeclKind() == Z3_decl_kind.Z3_OP_FPA_PLUS_ZERO; }
-
-    /**
-     * Indicates whether the term is a floating-point -zero
-     * @return
-     * @throws Z3Exception 
-     */
-    public boolean isFPMinusZero() throws Z3Exception { return isApp() && getFuncDecl().getDeclKind() == Z3_decl_kind.Z3_OP_FPA_MINUS_ZERO; }
-
-    /**
-     * Indicates whether the term is a floating-point addition term
-     * @return
-     * @throws Z3Exception 
-     */
-    public boolean isFPAdd() throws Z3Exception { return isApp() && getFuncDecl().getDeclKind() == Z3_decl_kind.Z3_OP_FPA_ADD; }
-
-
-    /**
-     * Indicates whether the term is a floating-point subtraction term
-     * @return
-     * @throws Z3Exception 
-     */
-    public boolean isFPSub() throws Z3Exception { return isApp() && getFuncDecl().getDeclKind() == Z3_decl_kind.Z3_OP_FPA_SUB; }
-
-    /**
-     * Indicates whether the term is a floating-point negation term
-     * @return
-     * @throws Z3Exception 
-     */
-    public boolean isFPNeg() throws Z3Exception { return isApp() && getFuncDecl().getDeclKind() == Z3_decl_kind.Z3_OP_FPA_NEG; }
-
-    /**
-     * Indicates whether the term is a floating-point multiplication term
-     * @return
-     * @throws Z3Exception 
-     */
-    public boolean isFPMul() throws Z3Exception { return isApp() && getFuncDecl().getDeclKind() == Z3_decl_kind.Z3_OP_FPA_MUL; }
-                
-    /**
-     * Indicates whether the term is a floating-point divison term
-     * @return
-     * @throws Z3Exception 
-     */
-    public boolean isFPDiv() throws Z3Exception { return isApp() && getFuncDecl().getDeclKind() == Z3_decl_kind.Z3_OP_FPA_DIV; }
-
-    /**
-     * Indicates whether the term is a floating-point remainder term
-     * @return
-     * @throws Z3Exception 
-     */
-    public boolean isFPRem() throws Z3Exception { return isApp() && getFuncDecl().getDeclKind() == Z3_decl_kind.Z3_OP_FPA_REM; }
-
-    /**
-     * Indicates whether the term is a floating-point term absolute value term
-     * @return
-     * @throws Z3Exception 
-     */
-    public boolean isFPAbs() throws Z3Exception { return isApp() && getFuncDecl().getDeclKind() == Z3_decl_kind.Z3_OP_FPA_ABS; }
-
-    /**
-     * Indicates whether the term is a floating-point minimum term
-     * @return
-     * @throws Z3Exception 
-     */
-    public boolean isFPMin() throws Z3Exception { return isApp() && getFuncDecl().getDeclKind() == Z3_decl_kind.Z3_OP_FPA_MIN; }
-
-    /**
-     * Indicates whether the term is a floating-point maximum term
-     * @return
-     * @throws Z3Exception 
-     */
-    public boolean isFPMax() throws Z3Exception { return isApp() && getFuncDecl().getDeclKind() == Z3_decl_kind.Z3_OP_FPA_MAX; }
-
-    /**
-     * Indicates whether the term is a floating-point fused multiply-add term
-     * @return
-     * @throws Z3Exception 
-     */
-    public boolean isFPFMA() throws Z3Exception { return isApp() && getFuncDecl().getDeclKind() == Z3_decl_kind.Z3_OP_FPA_FMA; }
-
-    /**
-     * Indicates whether the term is a floating-point square root term
-     * @return
-     * @throws Z3Exception 
-     */
-    public boolean isFPSqrt() throws Z3Exception { return isApp() && getFuncDecl().getDeclKind() == Z3_decl_kind.Z3_OP_FPA_SQRT; }
-
-    /**
-     * Indicates whether the term is a floating-point roundToIntegral term
-     * @return
-     * @throws Z3Exception 
-     */
-    public boolean isFPRoundToIntegral() throws Z3Exception { return isApp() && getFuncDecl().getDeclKind() == Z3_decl_kind.Z3_OP_FPA_ROUND_TO_INTEGRAL; }
-
-    /**
-     * Indicates whether the term is a floating-point equality term
-     * @return
-     * @throws Z3Exception 
-     */
-    public boolean isFPEq() throws Z3Exception { return isApp() && getFuncDecl().getDeclKind() == Z3_decl_kind.Z3_OP_FPA_EQ; }
-
-    /**
-     * Indicates whether the term is a floating-point less-than term
-     * @return
-     * @throws Z3Exception 
-     */
-    public boolean isFPLt() throws Z3Exception { return isApp() && getFuncDecl().getDeclKind() == Z3_decl_kind.Z3_OP_FPA_LT; }
-
-    /**
-     * Indicates whether the term is a floating-point greater-than term
-     * @return
-     * @throws Z3Exception 
-     */
-    public boolean isFPGt() throws Z3Exception { return isApp() && getFuncDecl().getDeclKind() == Z3_decl_kind.Z3_OP_FPA_GT; }
-
-    /**
-     * Indicates whether the term is a floating-point less-than or equal term
-     * @return
-     * @throws Z3Exception 
-     */
-    public boolean isFPLe() throws Z3Exception { return isApp() && getFuncDecl().getDeclKind() == Z3_decl_kind.Z3_OP_FPA_LE; }
-
-    /**
-     * Indicates whether the term is a floating-point greater-than or erqual term
-     * @return
-     * @throws Z3Exception 
-     */
-    public boolean isFPGe() throws Z3Exception { return isApp() && getFuncDecl().getDeclKind() == Z3_decl_kind.Z3_OP_FPA_GE; } 
-
-    /**
-     * Indicates whether the term is a floating-point isNaN predicate term
-     * @return
-     * @throws Z3Exception 
-     */
-    public boolean isFPisNaN() throws Z3Exception { return isApp() && getFuncDecl().getDeclKind() == Z3_decl_kind.Z3_OP_FPA_IS_NAN; }
-
-    /**
-     * Indicates whether the term is a floating-point isInf predicate term
-     * @return 
-     * @throws Z3Exception 
-     */
-    public boolean isFPisInf() throws Z3Exception { return isApp() && getFuncDecl().getDeclKind() == Z3_decl_kind.Z3_OP_FPA_IS_INF; }
-
-    /**
-     * Indicates whether the term is a floating-point isZero predicate term
-     * @return
-     * @throws Z3Exception 
-     */
-    public boolean isFPisZero() throws Z3Exception { return isApp() && getFuncDecl().getDeclKind() == Z3_decl_kind.Z3_OP_FPA_IS_ZERO; }
-
-    /**
-     * Indicates whether the term is a floating-point isNormal term
-     * @return
-     * @throws Z3Exception 
-     */
-    public boolean isFPisNormal() throws Z3Exception { return isApp() && getFuncDecl().getDeclKind() == Z3_decl_kind.Z3_OP_FPA_IS_NORMAL; }
-
-    /**
-     * Indicates whether the term is a floating-point isSubnormal predicate term
-     * @return
-     * @throws Z3Exception 
-     */
-    public boolean isFPisSubnormal() throws Z3Exception { return isApp() && getFuncDecl().getDeclKind() == Z3_decl_kind.Z3_OP_FPA_IS_SUBNORMAL; }
-
-    /**
-     * Indicates whether the term is a floating-point isNegative predicate term
-     * @return
-     * @throws Z3Exception 
-     */
-    public boolean isFPisNegative() throws Z3Exception { return isApp() && getFuncDecl().getDeclKind() == Z3_decl_kind.Z3_OP_FPA_IS_NEGATIVE; }     
-
-    /**
-     * Indicates whether the term is a floating-point isPositive predicate term
-     * @return
-     * @throws Z3Exception 
-     */
-    public boolean isFPisPositive() throws Z3Exception { return isApp() && getFuncDecl().getDeclKind() == Z3_decl_kind.Z3_OP_FPA_IS_POSITIVE; }    
-
-    /**
-     * Indicates whether the term is a floating-point constructor term
-     * @return
-     * @throws Z3Exception 
-     */
-    public boolean isFPFP() throws Z3Exception { return isApp() && getFuncDecl().getDeclKind() == Z3_decl_kind.Z3_OP_FPA_FP; }
-
-    /**
-     * Indicates whether the term is a floating-point conversion term
-     * @return
-     * @throws Z3Exception 
-     */
-    public boolean isFPToFp() throws Z3Exception { return isApp() && getFuncDecl().getDeclKind() == Z3_decl_kind.Z3_OP_FPA_TO_FP; }
-
-    /**
-     * Indicates whether the term is a floating-point conversion from unsigned bit-vector term
-     * @return
-     * @throws Z3Exception 
-     */
-    public boolean isFPToFpUnsigned() throws Z3Exception { return isApp() && getFuncDecl().getDeclKind() == Z3_decl_kind.Z3_OP_FPA_TO_FP_UNSIGNED; }
-
-    /**
-     * Indicates whether the term is a floating-point conversion to unsigned bit-vector term
-     * @return
-     * @throws Z3Exception 
-     */
-    public boolean isFPToUBV() throws Z3Exception { return isApp() && getFuncDecl().getDeclKind() == Z3_decl_kind.Z3_OP_FPA_TO_UBV; } 
-
-    /**
-     * Indicates whether the term is a floating-point conversion to signed bit-vector term
-     * @return
-     * @throws Z3Exception 
-     */
-    public boolean isFPToSBV() throws Z3Exception { return isApp() && getFuncDecl().getDeclKind() == Z3_decl_kind.Z3_OP_FPA_TO_SBV; }
-
-    /**
-     * Indicates whether the term is a floating-point conversion to real term
-     * @return
-     * @throws Z3Exception 
-     */
-    public boolean isFPToReal() throws Z3Exception { return isApp() && getFuncDecl().getDeclKind() == Z3_decl_kind.Z3_OP_FPA_TO_REAL; }    
-
-    /**
-     * Indicates whether the term is a floating-point conversion to IEEE-754 bit-vector term1
-     * @return
-     * @throws Z3Exception 
-     */
-    public boolean isFPToIEEEBV() throws Z3Exception { return isApp() && getFuncDecl().getDeclKind() == Z3_decl_kind.Z3_OP_FPA_TO_IEEE_BV; }    
-    
-    
 	/**
 	 * The de-Burijn index of a bound variable.
 	 * Remarks:  Bound variables are
@@ -2490,8 +2104,6 @@
 	/**
 	 * Constructor for Expr
 	 **/
-<<<<<<< HEAD
-=======
 	protected Expr(Context ctx)
 	{
 		super(ctx);
@@ -2503,10 +2115,11 @@
 	 * Constructor for Expr
 	 * @throws Z3Exception on error
 	 **/
->>>>>>> 376614a7
 	protected Expr(Context ctx, long obj) throws Z3Exception
 	{
 		super(ctx, obj);
+		{
+		}
 	}
 
 	void checkNativeObject(long obj) throws Z3Exception
@@ -2532,7 +2145,8 @@
 		if (k == Z3_ast_kind.Z3_QUANTIFIER_AST)
 			return new Quantifier(ctx, obj);
 		long s = Native.getSort(ctx.nCtx(), obj);
-		Z3_sort_kind sk = Z3_sort_kind.fromInt(Native.getSortKind(ctx.nCtx(), s));
+		Z3_sort_kind sk = Z3_sort_kind
+				.fromInt(Native.getSortKind(ctx.nCtx(), s));
 
 		if (Native.isAlgebraicNumber(ctx.nCtx(), obj)) // is this a numeral ast?
 			return new AlgebraicNum(ctx, obj);
@@ -2547,10 +2161,6 @@
 				return new RatNum(ctx, obj);
 			case Z3_BV_SORT:
 				return new BitVecNum(ctx, obj);
-			case Z3_FLOATING_POINT_SORT:
-				return new FPNum(ctx, obj);
-			case Z3_ROUNDING_MODE_SORT:
-				return new FPRMNum(ctx, obj);
 			default: ;
 			}
 		}
@@ -2569,10 +2179,6 @@
 			return new ArrayExpr(ctx, obj);
 		case Z3_DATATYPE_SORT:
 			return new DatatypeExpr(ctx, obj);
-		case Z3_FLOATING_POINT_SORT:
-			return new FPExpr(ctx, obj);
-		case Z3_ROUNDING_MODE_SORT:
-			return new FPRMExpr(ctx, obj);
 		default: ;
 		}
 
