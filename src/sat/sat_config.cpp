--- conflicted
+++ resolved
@@ -35,15 +35,10 @@
         m_glue("glue"),
         m_glue_psm("glue_psm"),
         m_psm_glue("psm_glue") {
-<<<<<<< HEAD
         m_num_threads = 1;
         m_local_search = 0;
         m_lookahead_search = false;
         m_lookahead_simplify = false;
-        m_ccc = false;
-=======
-        m_num_parallel = 1;        
->>>>>>> 7a15de37
         updt_params(p); 
     }
 
@@ -90,9 +85,11 @@
         m_local_search    = p.local_search();
         m_local_search_threads = p.local_search_threads();
         m_lookahead_simplify = p.lookahead_simplify();
+        m_lookahead_cube = p.lookahead_cube();
         m_lookahead_search = p.lookahead_search();
         m_lookahead_reward = p.lookahead_reward();
-        m_ccc = p.ccc();
+        m_lookahead_cube_fraction = p.lookahead_cube_fraction();
+        m_lookahead_cube_cutoff = p.lookahead_cube_cutoff();
 
         // These parameters are not exposed
         m_simplify_mult1  = _p.get_uint("simplify_mult1", 300);
@@ -131,7 +128,6 @@
         m_drat_file       = p.drat_file();
         m_drat            = (m_drat_check || m_drat_file != symbol("")) && p.threads() == 1;
         m_dyn_sub_res     = p.dyn_sub_res();
-<<<<<<< HEAD
 
         // Parameters used in Liang, Ganesh, Poupart, Czarnecki AAAI 2016.
         m_branching_heuristic = BH_VSIDS;
@@ -171,9 +167,7 @@
         else {
             throw sat_param_exception("invalid PB solver: solver, totalizer, circuit, sorting");
         }
-=======
         m_dimacs_display  = p.dimacs_display();
->>>>>>> 7a15de37
     }
 
     void config::collect_param_descrs(param_descrs & r) {
