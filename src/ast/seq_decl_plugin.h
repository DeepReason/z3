--- conflicted
+++ resolved
@@ -275,11 +275,7 @@
 
         bool is_string_term(expr const * n) const {
             sort * s = get_sort(n);
-<<<<<<< HEAD
-            return (u.is_seq(s) && u.is_string(s));
-=======
             return u.is_string(s);
->>>>>>> 62a36189
         }
 
         bool is_non_string_sequence(expr const * n) const {
