def_module_params(module_name='smt',
                  class_name='smt_params_helper',
                  description='smt solver based on lazy smt',
                  export=True,
                  params=(('auto_config', BOOL, True, 'automatically configure solver'),
                          ('logic', SYMBOL, '', 'logic used to setup the SMT solver'),
                          ('random_seed', UINT, 0, 'random seed for the smt solver'),
                          ('relevancy', UINT, 2, 'relevancy propagation heuristic: 0 - disabled, 1 - relevancy is tracked by only affects quantifier instantiation, 2 - relevancy is tracked, and an atom is only asserted if it is relevant'),
                          ('macro_finder', BOOL, False, 'try to find universally quantified formulas that can be viewed as macros'),
                          ('ematching', BOOL, True, 'E-Matching based quantifier instantiation'),
                          ('phase_selection', UINT, 3, 'phase selection heuristic: 0 - always false, 1 - always true, 2 - phase caching, 3 - phase caching conservative, 4 - phase caching conservative 2, 5 - random, 6 - number of occurrences'),
                          ('restart_strategy', UINT, 1, '0 - geometric, 1 - inner-outer-geometric, 2 - luby, 3 - fixed, 4 - arithmetic'),
                          ('restart_factor', DOUBLE, 1.1, 'when using geometric (or inner-outer-geometric) progression of restarts, it specifies the constant used to multiply the currect restart threshold'),
                          ('case_split', UINT, 1, '0 - case split based on variable activity, 1 - similar to 0, but delay case splits created during the search, 2 - similar to 0, but cache the relevancy, 3 - case split based on relevancy (structural splitting), 4 - case split on relevancy and activity, 5 - case split on relevancy and current goal'),
                          ('delay_units', BOOL, False, 'if true then z3 will not restart when a unit clause is learned'),
                          ('delay_units_threshold', UINT, 32, 'maximum number of learned unit clauses before restarting, ignored if delay_units is false'),
                          ('pull_nested_quantifiers', BOOL, False, 'pull nested quantifiers'),
                          ('refine_inj_axioms', BOOL, True, 'refine injectivity axioms'),
                          ('timeout', UINT, UINT_MAX, 'timeout (in milliseconds) (UINT_MAX and 0 mean no timeout)'),
                          ('rlimit', UINT, 0, 'resource limit (0 means no limit)'),
                          ('max_conflicts', UINT, UINT_MAX, 'maximum number of conflicts before giving up.'),
                          ('mbqi', BOOL, True, 'model based quantifier instantiation (MBQI)'),
                          ('mbqi.max_cexs', UINT, 1, 'initial maximal number of counterexamples used in MBQI, each counterexample generates a quantifier instantiation'),
                          ('mbqi.max_cexs_incr', UINT, 0, 'increment for MBQI_MAX_CEXS, the increment is performed after each round of MBQI'),
                          ('mbqi.max_iterations', UINT, 1000, 'maximum number of rounds of MBQI'),
                          ('mbqi.trace', BOOL, False, 'generate tracing messages for Model Based Quantifier Instantiation (MBQI). It will display a message before every round of MBQI, and the quantifiers that were not satisfied'),
                          ('mbqi.force_template', UINT, 10, 'some quantifiers can be used as templates for building interpretations for functions. Z3 uses heuristics to decide whether a quantifier will be used as a template or not. Quantifiers with weight >= mbqi.force_template are forced to be used as a template'),
                          ('mbqi.id', STRING, '', 'Only use model-based instantiation for quantifiers with id\'s beginning with string'),
                          ('qi.profile', BOOL, False, 'profile quantifier instantiation'),
                          ('qi.profile_freq', UINT, UINT_MAX, 'how frequent results are reported by qi.profile'),
                          ('qi.max_instances', UINT, UINT_MAX, 'maximum number of quantifier instantiations'),
                          ('qi.eager_threshold', DOUBLE, 10.0, 'threshold for eager quantifier instantiation'),
                          ('qi.lazy_threshold', DOUBLE, 20.0, 'threshold for lazy quantifier instantiation'),
                          ('qi.cost', STRING, '(+ weight generation)', 'expression specifying what is the cost of a given quantifier instantiation'),
                          ('qi.max_multi_patterns', UINT, 0, 'specify the number of extra multi patterns'),
                          ('bv.reflect', BOOL, True, 'create enode for every bit-vector term'),
                          ('bv.enable_int2bv', BOOL, True, 'enable support for int2bv and bv2int operators'),
                          ('arith.random_initial_value', BOOL, False, 'use random initial values in the simplex-based procedure for linear arithmetic'),
                          ('arith.solver', UINT, 2, 'arithmetic solver: 0 - no solver, 1 - bellman-ford based solver (diff. logic only), 2 - simplex based solver, 3 - floyd-warshall based solver (diff. logic only) and no theory combination'),
                          ('arith.nl', BOOL, True, '(incomplete) nonlinear arithmetic support based on Groebner basis and interval propagation'),
                          ('arith.nl.gb', BOOL, True, 'groebner Basis computation, this option is ignored when arith.nl=false'),
                          ('arith.nl.branching', BOOL, True, 'branching on integer variables in non linear clusters'),
                          ('arith.nl.rounds', UINT, 1024, 'threshold for number of (nested) final checks for non linear arithmetic'),
                          ('arith.euclidean_solver', BOOL, False, 'eucliean solver for linear integer arithmetic'),
                          ('arith.propagate_eqs', BOOL, True, 'propagate (cheap) equalities'),
                          ('arith.propagation_mode', UINT, 2, '0 - no propagation, 1 - propagate existing literals, 2 - refine bounds'),
                          ('arith.branch_cut_ratio', UINT, 2, 'branch/cut ratio for linear integer arithmetic'),
                          ('arith.int_eq_branch', BOOL, False, 'branching using derived integer equations'),
                          ('arith.ignore_int', BOOL, False, 'treat integer variables as real'),
                          ('arith.dump_lemmas', BOOL, False, 'dump arithmetic theory lemmas to files'),
                          ('arith.greatest_error_pivot', BOOL, False, 'Pivoting strategy'),
                          ('pb.conflict_frequency', UINT, 1000, 'conflict frequency for Pseudo-Boolean theory'),
                          ('pb.learn_complements', BOOL, True, 'learn complement literals for Pseudo-Boolean theory'),
                          ('pb.enable_compilation', BOOL, True, 'enable compilation into sorting circuits for Pseudo-Boolean'),
                          ('pb.enable_simplex', BOOL, False, 'enable simplex to check rational feasibility'),
                          ('array.weak', BOOL, False, 'weak array theory'),
                          ('array.extensional', BOOL, True, 'extensional array theory'),
                          ('dack', UINT, 1, '0 - disable dynamic ackermannization, 1 - expand Leibniz\'s axiom if a congruence is the root of a conflict, 2 - expand Leibniz\'s axiom if a congruence is used during conflict resolution'),
                          ('dack.eq', BOOL, False, 'enable dynamic ackermannization for transtivity of equalities'),
                          ('dack.factor', DOUBLE, 0.1, 'number of instance per conflict'),
                          ('dack.gc', UINT, 2000, 'Dynamic ackermannization garbage collection frequency (per conflict)'),
                          ('dack.gc_inv_decay', DOUBLE, 0.8, 'Dynamic ackermannization garbage collection decay'),
                          ('dack.threshold', UINT, 10, ' number of times the congruence rule must be used before Leibniz\'s axiom is expanded'),
                          ('core.validate', BOOL, False, 'validate unsat core produced by SMT context'),
<<<<<<< HEAD
                          ('str.strong_arrangements', BOOL, True, 'assert equivalences instead of implications when generating string arrangement axioms'),
                          ('str.aggressive_length_testing', BOOL, False, 'prioritize testing concrete length values over generating more options'),
                          ('str.aggressive_value_testing', BOOL, False, 'prioritize testing concrete string constant values over generating more options'),
                          ('str.aggressive_unroll_testing', BOOL, True, 'prioritize testing concrete regex unroll counts over generating more options'),
                          ('str.fast_length_tester_cache', BOOL, False, 'cache length tester constants instead of regenerating them'),
                          ('str.fast_value_tester_cache', BOOL, True, 'cache value tester constants instead of regenerating them'),
                          ('str.string_constant_cache', BOOL, True, 'cache all generated string constants generated from anywhere in theory_str'),
                          ('str.use_binary_search', BOOL, False, 'use a binary search heuristic for finding concrete length values for free variables in theory_str (set to False to use linear search)'),
                          ('str.binary_search_start', UINT, 64, 'initial upper bound for theory_str binary search'),
                          ('theory_case_split', BOOL, False, 'Allow the context to use heuristics involving theory case splits, which are a set of literals of which exactly one can be assigned True. If this option is false, the context will generate extra axioms to enforce this instead.'),
                          ('theory_aware_branching', BOOL, False, 'Allow the context to use extra information from theory solvers regarding literal branching prioritization.'),
                          ('str.finite_overlap_models', BOOL, False, 'attempt a finite model search for overlapping variables instead of completely giving up on the arrangement'),
                          ('str.overlap_priority', DOUBLE, -0.1, 'theory-aware priority for overlapping variable cases; use smt.theory_aware_branching=true')
=======
                          ('core.minimize', BOOL, False, 'minimize unsat core produced by SMT context'),
                          ('core.extend_patterns', BOOL, False, 'extend unsat core with literals that trigger (potential) quantifier instances'),
                          ('core.extend_patterns.max_distance', UINT, UINT_MAX, 'limits the distance of a pattern-extended unsat core')
>>>>>>> c67cf165
                          ))<|MERGE_RESOLUTION|>--- conflicted
+++ resolved
@@ -62,7 +62,6 @@
                           ('dack.gc_inv_decay', DOUBLE, 0.8, 'Dynamic ackermannization garbage collection decay'),
                           ('dack.threshold', UINT, 10, ' number of times the congruence rule must be used before Leibniz\'s axiom is expanded'),
                           ('core.validate', BOOL, False, 'validate unsat core produced by SMT context'),
-<<<<<<< HEAD
                           ('str.strong_arrangements', BOOL, True, 'assert equivalences instead of implications when generating string arrangement axioms'),
                           ('str.aggressive_length_testing', BOOL, False, 'prioritize testing concrete length values over generating more options'),
                           ('str.aggressive_value_testing', BOOL, False, 'prioritize testing concrete string constant values over generating more options'),
@@ -75,10 +74,8 @@
                           ('theory_case_split', BOOL, False, 'Allow the context to use heuristics involving theory case splits, which are a set of literals of which exactly one can be assigned True. If this option is false, the context will generate extra axioms to enforce this instead.'),
                           ('theory_aware_branching', BOOL, False, 'Allow the context to use extra information from theory solvers regarding literal branching prioritization.'),
                           ('str.finite_overlap_models', BOOL, False, 'attempt a finite model search for overlapping variables instead of completely giving up on the arrangement'),
-                          ('str.overlap_priority', DOUBLE, -0.1, 'theory-aware priority for overlapping variable cases; use smt.theory_aware_branching=true')
-=======
+                          ('str.overlap_priority', DOUBLE, -0.1, 'theory-aware priority for overlapping variable cases; use smt.theory_aware_branching=true'),
                           ('core.minimize', BOOL, False, 'minimize unsat core produced by SMT context'),
                           ('core.extend_patterns', BOOL, False, 'extend unsat core with literals that trigger (potential) quantifier instances'),
                           ('core.extend_patterns.max_distance', UINT, UINT_MAX, 'limits the distance of a pattern-extended unsat core')
->>>>>>> c67cf165
                           ))