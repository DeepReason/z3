--- conflicted
+++ resolved
@@ -441,17 +441,10 @@
         virtual bool mbqi_enabled(quantifier *q) const { 
             if(!m_fparams->m_mbqi_id) return true;
             const symbol &s = q->get_qid();
-<<<<<<< HEAD
-            unsigned len = strlen(m_fparams->m_mbqi_id);
-            if(s == symbol::null || s.is_numerical())
-                return len == 0;
-            return strncmp(s.bare_str(),m_fparams->m_mbqi_id,static_cast<unsigned>(len)) == 0;
-=======
             size_t len = strlen(m_fparams->m_mbqi_id);
             if(s == symbol::null || s.is_numerical())
                 return len == 0;
             return strncmp(s.bare_str(),m_fparams->m_mbqi_id,len) == 0;
->>>>>>> 3e0e9c7f
 	}
 
       /* Quantifier id's must begin with the prefix specified by
